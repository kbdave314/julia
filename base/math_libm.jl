
macro _jl_libmfunc_1arg_float(T,f)
    quote
<<<<<<< HEAD
        ($f)(x::Float64) = ccall($expr(:quote,f), Float64, (Float64,), x)
        ($f)(x::Float32) = ccall($expr(:quote,symbol(strcat(string(f),"f"))), Float32, (Float32,), x)
=======
        ($f)(x::Float64) = ccall(dlsym(_jl_libm,$string(f)), Float64, (Float64,), x)
        ($f)(x::Float32) = ccall(dlsym(_jl_libm,$string(f,"f")), Float32, (Float32,), x)
>>>>>>> 535a73cf
        ($f)(x::Real) = ($f)(float(x))
        @vectorize_1arg $T $f
    end
end

macro _jl_libfdmfunc_1arg_float(T,f)
    quote
        ($f)(x::Float64) = ccall(dlsym(_jl_libfdm,$string(f)), Float64, (Float64,), x)
        ($f)(x::Float32) = ccall(dlsym(_jl_libfdm,$string(f,"f")), Float32, (Float32,), x)
        ($f)(x::Real) = ($f)(float(x))
        @vectorize_1arg $T $f
    end
end

macro _jl_libmfunc_1arg_int(T,f,name...)
    if length(name)>0
        fname = name[1]
    else
        fname = f
    end
    quote
<<<<<<< HEAD
        ($fname)(x::Float64) = ccall($expr(:quote,f), Int32, (Float64,), x)
        ($fname)(x::Float32) = ccall($expr(:quote,symbol(strcat(string(f),"f"))), Int32, (Float32,), x)
=======
        ($fname)(x::Float64) = ccall(dlsym(_jl_libm,$string(f)), Int32, (Float64,), x)
        ($fname)(x::Float32) = ccall(dlsym(_jl_libm,$string(f,"f")), Int32, (Float32,), x)
>>>>>>> 535a73cf
        @vectorize_1arg $T $fname
    end
end

macro _jl_libfdmfunc_2arg(T,f)
    quote
        ($f)(x::Float64, y::Float64) = ccall(dlsym(_jl_libfdm,$string(f)), Float64, (Float64, Float64,), x, y)
        ($f)(x::Float32, y::Float32) = ccall(dlsym(_jl_libfdm,$string(f,"f")), Float32, (Float32, Float32), x, y)
        @vectorize_2arg $T $f
    end
end

@_jl_libfdmfunc_1arg_float Number cbrt
@_jl_libfdmfunc_1arg_float Number sin
@_jl_libfdmfunc_1arg_float Number cos
@_jl_libfdmfunc_1arg_float Number tan
@_jl_libfdmfunc_1arg_float Number sinh
@_jl_libfdmfunc_1arg_float Number cosh
@_jl_libfdmfunc_1arg_float Number tanh
@_jl_libfdmfunc_1arg_float Number asin
@_jl_libfdmfunc_1arg_float Number acos
@_jl_libfdmfunc_1arg_float Number atan
@_jl_libfdmfunc_1arg_float Number log
@_jl_libfdmfunc_1arg_float Number log2
@_jl_libfdmfunc_1arg_float Number log10
@_jl_libfdmfunc_1arg_float Real   log1p
#@_jl_libfdmfunc_1arg_float Real   logb
@_jl_libfdmfunc_1arg_float Number exp
@_jl_libfdmfunc_1arg_float Real   expm1
@_jl_libfdmfunc_1arg_float Number erf
@_jl_libfdmfunc_1arg_float Number erfc
@_jl_libfdmfunc_1arg_float Real   ceil
@_jl_libfdmfunc_1arg_float Real   floor
#@_jl_libfdmfunc_1arg_float Real   rint
@_jl_libfdmfunc_1arg_float Number lgamma

@_jl_libmfunc_1arg_float Number sqrt
@_jl_libmfunc_1arg_float Number exp2
#@_jl_libmfunc_1arg_float Real   nearbyint
@_jl_libmfunc_1arg_float Real   trunc
@_jl_libmfunc_1arg_float Real   round

#@_jl_libmfunc_1arg_int Real lrint
#@_jl_libmfunc_1arg_int Real lround iround
#@_jl_libmfunc_1arg_int Real ilogb

@_jl_libfdmfunc_2arg Number atan2
atan2(x::Real, y::Real) = atan2(float64(x), float64(y))
#@_jl_libfdmfunc_2arg Real   copysign
@_jl_libfdmfunc_2arg Number hypot
hypot(x::Float32, y::Float64) = hypot(float64(x), y)
hypot(x::Float64, y::Float32) = hypot(x, float64(y))

ipart(x) = trunc(x)
fpart(x) = x - trunc(x)
@vectorize_1arg Real ipart
@vectorize_1arg Real fpart

#abs(x::Float64) = ccall(dlsym(_jl_libfdm, :fabs),  Float64, (Float64,), x)
#abs(x::Float32) = ccall(dlsym(_jl_libfdm, :fabsf), Float32, (Float32,), x)
#@vectorize_1arg Number abs

gamma(x::Float64) = ccall(dlsym(_jl_libfdm, :tgamma),  Float64, (Float64,), x)
gamma(x::Float32) = float32(gamma(float64(x)))
gamma(x::Real) = gamma(float(x))
@vectorize_1arg Number gamma

lfact(x::Real) = (x<=1 ? zero(x) : lgamma(x+one(x)))
@vectorize_1arg Number lfact

max(x::Float64, y::Float64) = ccall(:fmax,  Float64, (Float64,Float64), x, y)
max(x::Float32, y::Float32) = ccall(:fmaxf, Float32, (Float32,Float32), x, y)
@vectorize_2arg Real max

min(x::Float64, y::Float64) = ccall(:fmin,  Float64, (Float64,Float64), x, y)
min(x::Float32, y::Float32) = ccall(:fminf, Float32, (Float32,Float32), x, y)
@vectorize_2arg Real min

ldexp(x::Float64,e::Int) = ccall(dlsym(_jl_libfdm, :ldexp),  Float64, (Float64,Int32), x, int32(e))
ldexp(x::Float32,e::Int) = ccall(dlsym(_jl_libfdm, :ldexpf), Float32, (Float32,Int32), x, int32(e))
# TODO: vectorize does not do the right thing for these argument types
#@vectorize_2arg Real ldexp

begin
    local exp::Array{Int32,1} = zeros(Int32,1)
    global frexp
    function frexp(x::Float64)
        s = ccall(dlsym(_jl_libfdm,:frexp), Float64, (Float64, Ptr{Int32}), x, exp)
        (s, int(exp[1]))
    end
    function frexp(x::Float32)
        s = ccall(dlsym(_jl_libfdm,:frexpf), Float32, (Float32, Ptr{Int32}), x, exp)
        (s, int(exp[1]))
    end
    function frexp(A::Array{Float64})
        f = similar(A)
        e = Array(Int, size(A))
        for i = 1:numel(A)
            f[i] = ccall(dlsym(_jl_libfdm,:frexp), Float64, (Float64, Ptr{Int32}), A[i], exp)
            e[i] = exp[1]
        end
        return (f, e)
    end
    function frexp(A::Array{Float32})
        f = similar(A)
        e = Array(Int, size(A))
        for i = 1:numel(A)
            f[i] = ccall(dlsym(_jl_libfdm,:frexpf), Float32, (Float32, Ptr{Int32}), A[i], exp)
            e[i] = exp[1]
        end
        return (f, e)
    end
end

modf(x) = rem(x,one(x)), trunc(x)

^(x::Float64, y::Float64) = ccall(dlsym(_jl_libfdm, :pow),  Float64, (Float64,Float64), x, y)
^(x::Float32, y::Float32) = ccall(dlsym(_jl_libfdm, :powf), Float32, (Float32,Float32), x, y)

^(x::Float64, y::Integer) = x^float64(y)
^(x::Float32, y::Integer) = x^float32(y)

# alias
const pow = ^<|MERGE_RESOLUTION|>--- conflicted
+++ resolved
@@ -1,13 +1,8 @@
 
 macro _jl_libmfunc_1arg_float(T,f)
     quote
-<<<<<<< HEAD
         ($f)(x::Float64) = ccall($expr(:quote,f), Float64, (Float64,), x)
-        ($f)(x::Float32) = ccall($expr(:quote,symbol(strcat(string(f),"f"))), Float32, (Float32,), x)
-=======
-        ($f)(x::Float64) = ccall(dlsym(_jl_libm,$string(f)), Float64, (Float64,), x)
-        ($f)(x::Float32) = ccall(dlsym(_jl_libm,$string(f,"f")), Float32, (Float32,), x)
->>>>>>> 535a73cf
+        ($f)(x::Float32) = ccall($expr(:quote,symbol(string(f,"f"))), Float32, (Float32,), x)
         ($f)(x::Real) = ($f)(float(x))
         @vectorize_1arg $T $f
     end
@@ -29,13 +24,8 @@
         fname = f
     end
     quote
-<<<<<<< HEAD
         ($fname)(x::Float64) = ccall($expr(:quote,f), Int32, (Float64,), x)
-        ($fname)(x::Float32) = ccall($expr(:quote,symbol(strcat(string(f),"f"))), Int32, (Float32,), x)
-=======
-        ($fname)(x::Float64) = ccall(dlsym(_jl_libm,$string(f)), Int32, (Float64,), x)
-        ($fname)(x::Float32) = ccall(dlsym(_jl_libm,$string(f,"f")), Int32, (Float32,), x)
->>>>>>> 535a73cf
+        ($fname)(x::Float32) = ccall($expr(:quote,symbol(string(f,"f"))), Int32, (Float32,), x)
         @vectorize_1arg $T $fname
     end
 end
