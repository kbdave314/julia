--- conflicted
+++ resolved
@@ -116,16 +116,11 @@
 end
 nthperm(a::AbstractVector, k::Integer) = nthperm!(copy(a),k)
 
+# todo: should be O(n)
 isperm(a::AbstractVector) = isequal([1:length(a)], sort(a))
 
 # inverse permutation
 function invperm(a::AbstractVector)
-<<<<<<< HEAD
-    if !isperm(a) error("argument must be a permutation") end
-    b = similar(a)
-    for i=1:length(a)
-        b[a[i]] = i
-=======
     b = zero(a) # similar vector of zeros
     try
         for i = 1:length(a)
@@ -136,7 +131,6 @@
         # TODO: should catch more selectively, but at
         # the moment, this is just an ExceptionError.
         error("invperm: input must be a permutation")
->>>>>>> 7944fa3e
     end
     return b
 end
