## semantic version numbers (http://semver.org)

type VersionNumber
    major::Int
    minor::Int
    patch::Int
    prerelease::Vector{Union(Int,ASCIIString)}
    build::Vector{Union(Int,ASCIIString)}

    function VersionNumber(major::Int, minor::Int, patch::Int, pre::Vector, bld::Vector)
        if major < 0 error("invalid major version: $major") end
        if minor < 0 error("invalid minor version: $minor") end
        if patch < 0 error("invalid patch version: $patch") end
        prerelease = Array(Union(Int,ASCIIString),length(pre))
        for i in 1:length(pre)
            ident = ascii(string(pre[i]))
            if isempty(ident) && !(length(pre)==1 && isempty(bld))
                error("invalid pre-release identifier: empty string")
            end
            if !ismatch(r"^(?:[0-9a-z-]*)?$"i, ident)
                error("invalid pre-release identifier: $ident")
            end
            if ismatch(r"^\d+$", ident)
                ident = parse_int(ident)
            end
            prerelease[i] = ident
        end
        build = Array(Union(Int,ASCIIString),length(bld))
        for i in 1:length(bld)
            ident = ascii(string(bld[i]))
            if !ismatch(r"^(?:[0-9a-z-]+)?$"i, ident)
                error("invalid build identifier: $ident")
            end
            if ismatch(r"^\d+$", ident)
                ident = parse_int(ident)
            end
            build[i] = ident
        end
        new(major, minor, patch, prerelease, build)
    end
end
VersionNumber(x::Integer, y::Integer, z::Integer) = VersionNumber(x, y, z, [], [])
VersionNumber(x::Integer, y::Integer)             = VersionNumber(x, y, 0, [], [])
VersionNumber(x::Integer)                         = VersionNumber(x, 0, 0, [], [])

function print(io::IO, v::VersionNumber)
    print(io, v.major)
    print(io, '.')
    print(io, v.minor)
    print(io, '.')
    print(io, v.patch)
    if !isempty(v.prerelease)
        print(io, '-')
        print_joined(io, v.prerelease,'.')
    end
    if !isempty(v.build)
        print(io, '+')
        print_joined(io, v.build,'.')
    end
end
show(io, v::VersionNumber) = print(io, "v\"", v, "\"")

convert(::Type{VersionNumber}, v::Integer) = VersionNumber(v)
convert(::Type{VersionNumber}, v::Tuple) = VersionNumber(v...)

const VERSION_REGEX = r"^
    v?                                      # prefix        (optional)
    (\d+)                                   # major         (required)
    (?:\.(\d+))?                            # minor         (optional)
    (?:\.(\d+))?                            # patch         (optional)
    (?:(-)|
    (?:-((?:[0-9a-z-]+\.)*[0-9a-z-]+))?     # pre-release   (optional)
    (?:\+((?:[0-9a-z-]+\.)*[0-9a-z-]+))?    # build         (optional)
    )
$"ix

function convert(::Type{VersionNumber}, v::String)
    m = match(VERSION_REGEX, v)
    if m == nothing error("invalid version string: $v") end
    major, minor, patch, minus, prerl, build = m.captures
    major = int(major)
    minor = minor != nothing ? int(minor) : 0
    patch = patch != nothing ? int(patch) : 0
    prerl = prerl != nothing ? split(prerl,'.') : minus != nothing ? [""] : []
    build = build != nothing ? split(build,'.') : []
    VersionNumber(major, minor, patch, prerl, build)
end

macro v_str(v); convert(VersionNumber, v); end

ident_cmp(a::Int, b::Int) = cmp(a,b)
ident_cmp(a::Int, b::ASCIIString) = isempty(b) ? +1 : -1
ident_cmp(a::ASCIIString, b::Int) = isempty(a) ? -1 : +1
ident_cmp(a::ASCIIString, b::ASCIIString) = cmp(a,b)

function ident_cmp(A::Vector{Union(Int,ASCIIString)},
                       B::Vector{Union(Int,ASCIIString)})
    i = start(A)
    j = start(B)
    while !done(A,i) && !done(B,i)
       a,i = next(A,i)
       b,j = next(B,j)
       c = ident_cmp(a,b)
       (c != 0) && return c
    end
    done(A,i) && !done(B,j) ? -1 :
    !done(A,i) && done(B,j) ? +1 : 0
end

function isequal(a::VersionNumber, b::VersionNumber)
    (a.major != b.major) && return false
    (a.minor != b.minor) && return false
    (a.patch != b.patch) && return false
    (ident_cmp(a.prerelease,b.prerelease) != 0) && return false
    (ident_cmp(a.build,b.build) != 0) && return false
    return true
end

function isless(a::VersionNumber, b::VersionNumber)
    (a.major < b.major) && return true
    (a.major > b.major) && return false
    (a.minor < b.minor) && return true
    (a.minor > b.minor) && return false
    (a.patch < b.patch) && return true
    (a.patch > b.patch) && return false
    (!isempty(a.prerelease) && isempty(b.prerelease)) && return true
    (isempty(a.prerelease) && !isempty(b.prerelease)) && return false
    c = ident_cmp(a.prerelease,b.prerelease)
    (c < 0) && return true
    (c > 0) && return false
    c = ident_cmp(a.build,b.build)
    (c < 0) && return true
    return false
end

## julia version info

if(isfile("$JULIA_HOME/../../VERSION"))
	const VERSION = convert(VersionNumber,readchomp("$JULIA_HOME/../../VERSION"))
elseif(isfile("$JULIA_HOME/../VERSION"))
	const VERSION = convert(VersionNumber,readchomp("$JULIA_HOME/../VERSION"))
else
	const VERSION = convert(VersionNumber,"0.0.0")
end
let
    expected = ErrorException("error: don't copy this code, for breaking out of uv_run during boot-strapping only")
    acceptable = ErrorException(expected.msg) # we would like to update the error msg for this later, but at
                                              # this point in the bootstrapping, conflicts between old and new
                                              # defintions for write, TTY, ASCIIString, and STDOUT make it fail
    ver = string(VERSION)
    (outver,ps) = read_from(`git rev-parse HEAD`)
    ps.closecb = function(proc)
        if !success(proc)
            #acceptable.msg = "failed process: $proc [$(proc.exit_code)]"
            error(acceptable)
        end
        commit = readchomp(proc.out.buffer)
        (outtag,ps) = read_from(`git rev-parse --verify --quiet v$ver`)
        ps.closecb = function(proc)
            tagged = if success(proc)
                readchomp(proc.out.buffer)
            elseif proc.exit_code == 1 && proc.term_signal == 0
                "doesn't reference a commit"
            else
                #acceptable.msg = "failed process: $proc [$(proc.exit_code)]"
                error(acceptable)
            end
            tagged = success(proc) ? readchomp(proc.out.buffer) : "doesn't reference a commit"
            (outctim,ps) = read_from(`git log -1 --pretty=format:%ct`)
            ps.closecb = function(proc)
                if !success(proc)
                    #acceptable.msg = string("failed process: ",proc," [",proc.exit_code,"]")
                    error(acceptable)
                end
                ctim = int(readall(proc.out.buffer))
                if commit != tagged
                    # 1250998746: ctime of first commit (Sat Aug 23 3:39:06 2009 UTC)
                    push(VERSION.build, ctim - 1250998746)
                    push(VERSION.build, "r$(commit[1:4])")
                end
                ps = spawn(`git diff --quiet HEAD`)
                ps.closecb = function(proc)
                    clean = if success(proc)
                        ""
                    elseif proc.exit_code == 1 && proc.term_signal == 0
                        push(VERSION.build, "dirty")
                        "*" 
                    else
                        #acceptable.msg = string("failed process: ",proc," [",proc.exit_code,"]")
                        error(acceptable)
                    end
                    isotime = strftime("%Y-%m-%d %H:%M:%S", ctim)
                    global const _jl_commit_string = "Commit $(commit[1:10]) ($isotime)$clean"
                    global const VERSION_COMMIT = commit[1:10]
                    error(expected)
                end
            end
        end
    end
    try
        run_event_loop() # equivalent to wait_exit() on a more sane version of the previous
                         # block of code, but Scheduler doesn't exist during bootstrapping
                         # so we do what we must, but don't do this in user-land code or you'll regret it
    catch err
        if err != expected
            global const _jl_commit_string = ""
            global const VERSION_COMMIT = ""
            if err == acceptable
                println("Warning: git failed in version.jl")
                #println(err) # not a useful error msg currently
            else
                error(err)
            end
        end
    end
<<<<<<< HEAD
=======
    clean = success(`git diff --quiet HEAD`)
    if !clean; push(VERSION.build, "dirty"); end
    clean = clean ? "" : "*"
    isotime = strftime("%Y-%m-%d %H:%M:%S", ctim)
    global const commit_string = "Commit $(commit[1:10]) ($isotime)$clean"
    global const VERSION_COMMIT = commit[1:10]
catch
    global const commit_string = ""
    global const VERSION_COMMIT = ""
>>>>>>> 9195df4e
end
begin
const version_string = "Version $VERSION"
const banner_plain =
I"               _
   _       _ _(_)_     |  A fresh approach to technical computing
  (_)     | (_) (_)    |  Documentation: http://docs.julialang.org
   _ _   _| |_  __ _   |  Type \"help()\" to list help topics
  | | | | | | |/ _` |  |
  | | |_| | | | (_| |  |  $version_string
 _/ |\__'_|_|_|\__'_|  |  $commit_string
|__/                   |

"
local tx = "\033[0m\033[1m" # text
local jl = "\033[0m\033[1m" # julia
local d1 = "\033[34m" # first dot
local d2 = "\033[31m" # second dot
local d3 = "\033[32m" # third dot
local d4 = "\033[35m" # fourth dot
const banner_color =
"\033[1m               $(d3)_
   $(d1)_       $(jl)_$(tx) $(d2)_$(d3)(_)$(d4)_$(tx)     |  A fresh approach to technical computing
  $(d1)(_)$(jl)     | $(d2)(_)$(tx) $(d4)(_)$(tx)    |  Documentation: http://docs.julialang.org
   $(jl)_ _   _| |_  __ _$(tx)   |  Type \"help()\" to list help topics
  $(jl)| | | | | | |/ _` |$(tx)  |
  $(jl)| | |_| | | | (_| |$(tx)  |  $version_string
 $(jl)_/ |\\__'_|_|_|\\__'_|$(tx)  |  $commit_string
$(jl)|__/$(tx)                   |

\033[0m"
end # begin<|MERGE_RESOLUTION|>--- conflicted
+++ resolved
@@ -136,7 +136,7 @@
 ## julia version info
 
 if(isfile("$JULIA_HOME/../../VERSION"))
-	const VERSION = convert(VersionNumber,readchomp("$JULIA_HOME/../../VERSION"))
+const VERSION = convert(VersionNumber,readchomp("$JULIA_HOME/../../VERSION"))
 elseif(isfile("$JULIA_HOME/../VERSION"))
 	const VERSION = convert(VersionNumber,readchomp("$JULIA_HOME/../VERSION"))
 else
@@ -190,7 +190,7 @@
                         error(acceptable)
                     end
                     isotime = strftime("%Y-%m-%d %H:%M:%S", ctim)
-                    global const _jl_commit_string = "Commit $(commit[1:10]) ($isotime)$clean"
+                    global const commit_string = "Commit $(commit[1:10]) ($isotime)$clean"
                     global const VERSION_COMMIT = commit[1:10]
                     error(expected)
                 end
@@ -203,28 +203,16 @@
                          # so we do what we must, but don't do this in user-land code or you'll regret it
     catch err
         if err != expected
-            global const _jl_commit_string = ""
+            global const commit_string = ""
             global const VERSION_COMMIT = ""
             if err == acceptable
                 println("Warning: git failed in version.jl")
                 #println(err) # not a useful error msg currently
             else
                 error(err)
-            end
-        end
-    end
-<<<<<<< HEAD
-=======
-    clean = success(`git diff --quiet HEAD`)
-    if !clean; push(VERSION.build, "dirty"); end
-    clean = clean ? "" : "*"
-    isotime = strftime("%Y-%m-%d %H:%M:%S", ctim)
-    global const commit_string = "Commit $(commit[1:10]) ($isotime)$clean"
-    global const VERSION_COMMIT = commit[1:10]
-catch
-    global const commit_string = ""
-    global const VERSION_COMMIT = ""
->>>>>>> 9195df4e
+end
+        end
+    end
 end
 begin
 const version_string = "Version $VERSION"
