--- conflicted
+++ resolved
@@ -1222,16 +1222,11 @@
         n += jl_static_show(out, ((jl_typector_t*)v)->body);
     }
     else if (jl_is_typevar(v)) {
-<<<<<<< HEAD
         if (((jl_tvar_t*)v)->lb != jl_bottom_type) {
             n += jl_static_show(out, ((jl_tvar_t*)v)->lb);
             n += JL_PRINTF(out, "<:");
         }
-        n += JL_PRINTF(out, "%s<:", ((jl_tvar_t*)v)->name->name);
-=======
-        n += jl_static_show(out, ((jl_tvar_t*)v)->lb);
-        n += JL_PRINTF(out, "<:%s%s<:", (((jl_tvar_t*)v)->bound)?"#":"", ((jl_tvar_t*)v)->name->name); 
->>>>>>> d0fba651
+        n += JL_PRINTF(out, "%s%s<:", (((jl_tvar_t*)v)->bound)?"#":"", ((jl_tvar_t*)v)->name->name);
         n += jl_static_show(out, ((jl_tvar_t*)v)->ub);
     }
     else if (jl_is_module(v)) {
