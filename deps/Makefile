--- conflicted
+++ resolved
@@ -133,7 +133,6 @@
 LLVM_TAR=llvm-$(LLVM_VER).src.tar.gz
 endif
 
-<<<<<<< HEAD
 LLVM_DIR = $(subst -release,,llvm-$(LLVM_VER)-$(LLVM_TYPE))
 
 LLVM_FLAGS = --prefix=$(abspath $(USR)) --disable-threads  --disable-profiling --enable-shared --enable-targets=x86,x86_64 --disable-bindings --disable-docs CC=$(GCC) CXX=$(GPLUSPLUS)
@@ -146,13 +145,6 @@
 else
 LLVM_FLAGS += --disable-assertions --enable-optimized
 endif
-
-$(LLVM_TAR):
-	$(WGET) http://llvm.org/releases/$(LLVM_VER)/$@
-$(LLVM_DIR)/configure: $(LLVM_TAR) 
-	mkdir -p $(LLVM_DIR) && \
-	tar -C $(LLVM_DIR) --strip-components 1 -xf $<
-=======
 ifneq ($(BUILD_LLVM_CLANG), 1)
 LLVM_CLANG_TAR=
 LLVM_COMPILER_RT_TAR=
@@ -193,7 +185,6 @@
 	mkdir -p llvm-$(LLVM_VER)/projects/compiler-rt && \
 	tar -C llvm-$(LLVM_VER)/projects/compiler-rt --strip-components 1 -xf $(LLVM_COMPILER_RT_TAR)
 endif
->>>>>>> 02099b84
 	touch $@
 
 ## LLVM needs python 2.x, but doesn't check for it, so we have to use an ugly workaround to make it compile
@@ -217,7 +208,7 @@
 	touch $@
 
 clean-llvm:
-	$(MAKE) -C $(LLVM_DIR) clean
+	$(MAKE) -C llvm-$(LLVM_VER) clean
 	rm -f $(USRBIN)/llvm-config
 distclean-llvm:
 	rm -rf llvm-$(LLVM_VER).tar.gz llvm-$(LLVM_VER).src.tar.gz clang-$(LLVM_VER).src.tar.gz clang-$(LLVM_VER).tar.gz compiler-rt-$(LLVM_VER).src.tar.gz llvm-$(LLVM_VER)
