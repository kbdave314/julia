--- conflicted
+++ resolved
@@ -112,13 +112,8 @@
 if __name__=="__main__":
     assert fib(20) == 6765
     t = time.time()
-<<<<<<< HEAD
     f = fib(20)
     print "fib:           ", time.time()-t
-=======
-    fib(20)
-    print "fib:", time.time()-t
->>>>>>> 0c3dc5b2
 
     assert int("1111000011110000111100001111",2) == 252645135
     t = time.time()
